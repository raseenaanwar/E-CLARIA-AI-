--- conflicted
+++ resolved
@@ -1,179 +1,214 @@
-# from pydantic import BaseModel, EmailStr
-# from typing import Optional, List
-
-# # ---------------------- USER ----------------------
-
-# class UserCreate(BaseModel):
-#     email: EmailStr
-#     password: str
-#     name: str
-
-# class UserLogin(BaseModel):
-#     email: EmailStr
-#     password: str
-
-# class UserOut(BaseModel):
-#     id: int
-#     email: EmailStr
-#     name: str
-
-#     class Config:
-#         orm_mode = True
-
-# # ---------------------- NONPROFIT PROFILE ----------------------
-
-# class NonProfitProfileCreate(BaseModel):
-#     user_id: int
-#     name: str
-#     mission: str
-#     demographics: Optional[str]
-#     past_methods: Optional[str]
-#     fundraising_goals: Optional[str]
-#     service_tags: List[str] = []
-#     sustainability_practices: Optional[str]
-
-# class NonProfitProfileOut(BaseModel):
-#     id: int
-#     name: str
-#     mission: str
-#     demographics: Optional[str]
-#     past_methods: Optional[str]
-#     fundraising_goals: Optional[str]
-#     service_tags: str
-#     sustainability_practices: Optional[str]
-
-#     class Config:
-#         orm_mode = True
-
-# # ---------------------- STRATEGY ----------------------
-
-# class StrategyRequest(BaseModel):
-#     profile_id: int
-#     query: str
-
-# class StrategyOut(BaseModel):
-#     id: int
-#     title: str
-#     content: str
-
-#     class Config:
-#         orm_mode = True
-from pydantic import BaseModel, EmailStr
-from typing import Optional, List
-
-# ---------------------- USER ----------------------
-
-class UserCreate(BaseModel):
-    email: EmailStr
-    password: str
-    name: str
-
-class UserLogin(BaseModel):
-    email: EmailStr
-    password: str
-
-class UserOut(BaseModel):
-    id: int
-    email: EmailStr
-    name: str
-
-    class Config:
-        from_attributes = True
-
-# ---------------------- NONPROFIT PROFILE ----------------------
-
-class NonProfitProfileCreate(BaseModel):
-    user_id: int
-    name: str
-    mission: str
-    demographics: Optional[str]
-    past_methods: Optional[str]
-    fundraising_goals: Optional[str]
-    service_tags: List[str] = []
-    sustainability_practices: Optional[str]
-    operating_years: Optional[int] = None
-
-class NonProfitProfileOut(BaseModel):
-    id: int
-    name: str
-    mission: str
-    demographics: Optional[str]
-    past_methods: Optional[str]
-    fundraising_goals: Optional[str]
-    service_tags: str
-    sustainability_practices: Optional[str]
-
-    class Config:
-        from_attributes = True
-
-# ---------------------- STRATEGY ----------------------
-
-class StrategyRequest(BaseModel):
-    profile_id: int
-    query: str
-
-class StrategyOut(BaseModel):
-    id: int
-    title: str
-    content: str
-
-    class Config:
-        from_attributes = True
-
-# ---------------------- OUTREACH ----------------------
-
-class OutreachRequest(BaseModel):
-    profile_id: int
-    goal: str
-
-class OutreachOut(BaseModel):
-    id: int
-    title: str
-    content: str
-    class Config:
-        orm_mode = True
-
-# ---------------------- QUESTION ANSWER SECTION----------------------
-
-
-class QuestionCreate(BaseModel):
-    user_id: int
-    title: str
-    content: str
-    tags: Optional[str] = None
-
-class AnswerCreate(BaseModel):
-    question_id: int
-    user_id: int
-    content: str
-
-class QuestionOut(BaseModel):
-    id: int
-    title: str
-    content: str
-    user_id: int
-    tags: Optional[str]
-
-    class Config:
-        orm_mode = True
-
-class AnswerOut(BaseModel):
-    id: int
-    content: str
-    user_id: int
-    question_id: int
-
-    class Config:
-        orm_mode = True
-
-class PointsOut(BaseModel):
-    user_id: int
-    score: int
-
-    class Config:
-<<<<<<< HEAD
-        orm_mode = True
-
-=======
-        orm_mode = True
->>>>>>> c896bb01
+# from pydantic import BaseModel, EmailStr
+# from typing import Optional, List
+
+# # ---------------------- USER ----------------------
+
+# class UserCreate(BaseModel):
+#     email: EmailStr
+#     password: str
+#     name: str
+
+# class UserLogin(BaseModel):
+#     email: EmailStr
+#     password: str
+
+# class UserOut(BaseModel):
+#     id: int
+#     email: EmailStr
+#     name: str
+
+#     class Config:
+#         orm_mode = True
+
+# # ---------------------- NONPROFIT PROFILE ----------------------
+
+# class NonProfitProfileCreate(BaseModel):
+#     user_id: int
+#     name: str
+#     mission: str
+#     demographics: Optional[str]
+#     past_methods: Optional[str]
+#     fundraising_goals: Optional[str]
+#     service_tags: List[str] = []
+#     sustainability_practices: Optional[str]
+
+# class NonProfitProfileOut(BaseModel):
+#     id: int
+#     name: str
+#     mission: str
+#     demographics: Optional[str]
+#     past_methods: Optional[str]
+#     fundraising_goals: Optional[str]
+#     service_tags: str
+#     sustainability_practices: Optional[str]
+
+#     class Config:
+#         orm_mode = True
+
+# # ---------------------- STRATEGY ----------------------
+
+# class StrategyRequest(BaseModel):
+#     profile_id: int
+#     query: str
+
+# class StrategyOut(BaseModel):
+#     id: int
+#     title: str
+#     content: str
+
+#     class Config:
+#         orm_mode = True
+from pydantic import BaseModel, EmailStr
+from typing import Optional, List
+
+# ---------------------- USER ----------------------
+
+class UserCreate(BaseModel):
+    email: EmailStr
+    password: str
+    name: str
+
+class UserLogin(BaseModel):
+    email: EmailStr
+    password: str
+
+class UserOut(BaseModel):
+    id: int
+    email: EmailStr
+    name: str
+
+    class Config:
+        from_attributes = True
+
+# ---------------------- NONPROFIT PROFILE ----------------------
+
+class NonProfitProfileCreate(BaseModel):
+    user_id: int
+    name: str
+    mission: str
+    demographics: Optional[str]
+    past_methods: Optional[str]
+    fundraising_goals: Optional[str]
+    service_tags: List[str] = []
+    sustainability_practices: Optional[str]
+    operating_years: Optional[int] = None
+
+class NonProfitProfileOut(BaseModel):
+    id: int
+    name: str
+    mission: str
+    demographics: Optional[str]
+    past_methods: Optional[str]
+    fundraising_goals: Optional[str]
+    service_tags: str
+    sustainability_practices: Optional[str]
+
+    class Config:
+        from_attributes = True
+
+# ---------------------- STRATEGY ----------------------
+
+class StrategyRequest(BaseModel):
+    profile_id: int
+    query: str
+
+class StrategyOut(BaseModel):
+    id: int
+    title: str
+    content: str
+
+    class Config:
+        from_attributes = True
+
+# ---------------------- OUTREACH ----------------------
+
+class OutreachRequest(BaseModel):
+    profile_id: int
+    goal: str
+
+class OutreachOut(BaseModel):
+    id: int
+    title: str
+    content: str
+    class Config:
+        orm_mode = True
+
+# ---------------------- QUESTION ANSWER SECTION----------------------
+
+
+class QuestionCreate(BaseModel):
+    user_id: int
+    title: str
+    content: str
+    tags: Optional[str] = None
+
+class AnswerCreate(BaseModel):
+    question_id: int
+    user_id: int
+    content: str
+
+class QuestionOut(BaseModel):
+    id: int
+    title: str
+    content: str
+    user_id: int
+    tags: Optional[str]
+
+    class Config:
+        orm_mode = True
+
+class AnswerOut(BaseModel):
+    id: int
+    content: str
+    user_id: int
+    question_id: int
+
+    class Config:
+        orm_mode = True
+
+class PointsOut(BaseModel):
+    user_id: int
+    score: int
+
+    class Config:
+        orm_mode = True
+
+# ---------------------- QUESTION ANSWER SECTION----------------------
+
+
+class QuestionCreate(BaseModel):
+    user_id: int
+    title: str
+    content: str
+    tags: Optional[str] = None
+
+class AnswerCreate(BaseModel):
+    question_id: int
+    user_id: int
+    content: str
+
+class QuestionOut(BaseModel):
+    id: int
+    title: str
+    content: str
+    user_id: int
+    tags: Optional[str]
+
+    class Config:
+        orm_mode = True
+
+class AnswerOut(BaseModel):
+    id: int
+    content: str
+    user_id: int
+    question_id: int
+
+    class Config:
+        orm_mode = True
+
+class PointsOut(BaseModel):
+    user_id: int
+    score: int
+
+    class Config:
+        orm_mode = True